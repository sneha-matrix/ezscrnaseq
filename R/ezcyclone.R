#' Cell cycle phase classification
#'
#' Cell cycle phase classification using \pkg{scran} \code{cyclone}.
#'
#' @param organism `hsa` or `mmu` for human or mouse genes pre-trained marker sets.
#' @param gene.names Ensembl gene IDs for genes in \code{sce}. \code{length(gene.names)} should match with
#' \code{nrow(sce)}.
#' @param pairs Pair information for training marker sets. If set to `NULL`, uses pre-trained marker sets. Some genes
#'  in pairs should overlap with \code{row.names(sce)}.
#' @param seed Random seed.
#' @inheritParams qc_metrics
#' @inheritParams scran::cyclone
#' @return A list containing phases, scores, and normalized.scores.
#' @export

ezcyclone <- function(sce, organism=c("hsa", "mmu"), gene.names=NULL, pairs=NULL, ncores=1, seed=100, iter=1000,
                       min.iter=100, min.pairs=50, verbose=TRUE){

  organism <- match.arg(organism)

  stopifnot(nrow(pairs$G1) > 0, nrow(pairs$S) > 0, nrow(pairs$G2M) > 0, ncores > 0, iter >= min.iter, min.pairs >0,
		is.logical(verbose), is.numeric(seed))

  if (is.null(gene.names)){
      gene.names=rownames(sce)
   } else {
      stopifnot(nrow(sce) == length(gene.names))
   }

  if (is.null(pairs)){
    if (organism=="hsa"){
      pairs <- readRDS(system.file("exdata", "human_cycle_markers.rds", package="scran"))
    } else if(organism=="mmu"){
      pairs <- readRDS(system.file("exdata", "mouse_cycle_markers.rds", package="scran"))
    }
  }

  suppressMessages(gene.pairs <- reshape2::melt(pairs))
  genes <- union(gene.pairs$first, gene.pairs$second)
<<<<<<< HEAD
  stopifnot(length(intersect(genes, gene.names)) > 0)
=======
  stopifnot(length(intersect(genes, row.names(sce))) > 0)
>>>>>>> 7c9e9bfd

  cl_type <- ifelse(.Platform$OS.type=="windows", "SOCK", "FORK")
  bp <- BiocParallel::SnowParam(workers=ncores, type=cl_type)
  BiocParallel::register(BiocParallel::bpstart(bp))
  suppressWarnings(set.seed(seed = seed, sample.kind = "Rounding"))

  assignments <- scran::cyclone(sce, pairs=pairs, gene.names=gene.names, iter=iter, min.iter=min.iter, min.pairs=min.pairs,
                         BPPARAM=bp, verbose=verbose)
  BiocParallel::bpstop(bp)
  stopifnot(any(!is.na(assignments$normalized.scores)), any(!is.na(assignments$phases)), any(!is.na(assignments$scores)))
  return(assignments)
}<|MERGE_RESOLUTION|>--- conflicted
+++ resolved
@@ -37,11 +37,8 @@
 
   suppressMessages(gene.pairs <- reshape2::melt(pairs))
   genes <- union(gene.pairs$first, gene.pairs$second)
-<<<<<<< HEAD
-  stopifnot(length(intersect(genes, gene.names)) > 0)
-=======
+
   stopifnot(length(intersect(genes, row.names(sce))) > 0)
->>>>>>> 7c9e9bfd
 
   cl_type <- ifelse(.Platform$OS.type=="windows", "SOCK", "FORK")
   bp <- BiocParallel::SnowParam(workers=ncores, type=cl_type)
