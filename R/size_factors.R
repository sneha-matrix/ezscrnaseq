--- conflicted
+++ resolved
@@ -12,11 +12,8 @@
 #' @return A SingleCellExperiment object with size factors.
 #' @export
 
-<<<<<<< HEAD
 size_factors <- function(sce, min.size=10, max.size=3000, min.mean=0.1, method="igraph", group.col=NULL,
-=======
-size_factors <- function(sce, min.size=10, max.size=3000, min.mean=0.1, method="igraph",  group.col=NULL,
->>>>>>> 7c9e9bfd
+
   				seed=100, ncores=1, prefix=NULL, plot=TRUE, verbose=TRUE){
 
   #method <- match.arg(method)
@@ -63,24 +60,16 @@
     if (!is.null(group.col)){
       cols <- as.numeric(as.factor(SingleCellExperiment::colData(sce)[, group.col]))+1
       if(max(cols) > 8) stop("Group number can't be more than 8.")
-<<<<<<< HEAD
       graphics::plot(SingleCellExperiment::sizeFactors(sce), sce$sum/1e3, log="xy", ylab="Library size (thousands)",
 			xlab="Size factor", main="Size factors from deconvolution",
-=======
-      graphics::plot(SingleCellExperiment::sizeFactors(sce), sce$total_counts/1e3, log="xy", ylab="Library size (thousands)", 
-			xlab="Size factor", main="Size factors from deconvolution", 
->>>>>>> 7c9e9bfd
+
 			col=scales::alpha(grDevices::palette()[cols], 0.3), pch=16)
       legd <- sort(unique(SingleCellExperiment::colData(sce)[, group.col]))
       graphics::legend("topleft", col=2:(length(legd)+1), pch=16, cex=1.2, legend=legd)
     } else {
-<<<<<<< HEAD
       graphics::plot(SingleCellExperiment::sizeFactors(sce), sce$sum/1e3, log="xy", ylab="Library size (thousands)",
 			xlab="Size factor", main="Size factors from deconvolution",
-=======
-      graphics::plot(SingleCellExperiment::sizeFactors(sce), sce$total_counts/1e3, log="xy", ylab="Library size (thousands)", 
-			xlab="Size factor", main="Size factors from deconvolution", 
->>>>>>> 7c9e9bfd
+
 			col= scales::alpha(grDevices::palette()[1], 0.3), pch=16)
     }
   }
