--- conflicted
+++ resolved
@@ -7,22 +7,13 @@
 #' @inheritParams qc_metrics
 #' @inheritParams scran::makeTechTrend
 #' @inheritParams scran::modelGeneVar
-<<<<<<< HEAD
 #' #' @return A function accepting a mean log-expression as input and returning the variance of the log-expression as the output
 #' @export
 
 tech_trend <- function(sce, dispersion=0, assay_type="logcounts", block=NULL, design=NULL, ncores=1, prefix=NULL, plot=TRUE){
 
   stopifnot(ncores > 0, dispersion >=0, is.logical(plot))
-=======
-#' @inheritParams stats::loess
-#' @return A function accepting a mean log-expression as input and returning the variance of the log-expression as the output.
-#' @export
 
-tech_trend <- function(sce, dispersion=0, assay_type="logcounts", ncores=1, size.factors=1, prefix=NULL, plot=TRUE){
-
-  stopifnot(ncores > 0, dispersion >= 0, size.factors >= 0, is.logical(plot))
->>>>>>> 7c9e9bfd
   # no spike ref: https://github.com/MarioniLab/scran/issues/7
   # according to scran::multiBlockVar(), use logcounts for tech trend
   cl_type <- ifelse(.Platform$OS.type=="windows", "SOCK", "FORK")
@@ -30,15 +21,11 @@
   BiocParallel::register(BiocParallel::bpstart(bp))
   var_fit_trend <- scran::makeTechTrend(dispersion=dispersion, x=sce, BPPARAM=bp)
 
-<<<<<<< HEAD
   var_tot <- scran::modelGeneVar(sce, assay.type=assay_type, block=block, design=design)
   var_fit <- scran::fitTrendVar(means=var_tot$mean, vars=var_tot$total)
 
   #decypted function
-=======
-  var_fit <- scran::modelGeneVar(sce, assay.type=assay_type)
-  #deprecated function
->>>>>>> 7c9e9bfd
+
   #var_fit <- trendVar(sce, parametric=FALSE, loess.args=list(span=span), use.spikes=FALSE, assay.type=assay_type)
   #var_out <- decomposeVar(sce, fit=var_fit, block=block, design=design, assay.type=assay_type, BPPARAM=bp)
 
@@ -48,22 +35,11 @@
     grDevices::pdf(paste(c(prefix, "mean_variance_trend.pdf"), collapse="_"))
     on.exit(grDevices::dev.off())
 
-<<<<<<< HEAD
     graphics::plot(var_tot$mean, var_tot$total, pch=16, cex=0.6, xlab="Mean log-expression", ylab="Variance of log-expression")
     graphics::curve(var_fit_trend, col="dodgerblue", add=TRUE, lwd=2)
     graphics::curve(var_fit$trend(x), col="red", add=TRUE, lwd=2)
     graphics::legend("topright", legend=c("Technical noise", "All variance"), lty=1, lwd=2, col=c("dodgerblue", "red"))
-=======
-    graphics::plot(var_fit$mean, var_fit$total, pch=16, cex=0.6, xlab="Mean log-expression", ylab="Variance of log-expression")
-    #graphics::curve(var_fit_trend(var_fit$mean), col="dodgerblue", add=TRUE, lwd=2)
-    #graphics::curve(var_fit$trend(var_fit$mean), col="red", add=TRUE, lwd=2)
-    #graphics::legend("topright", legend=c("Technical noise", "All variance"), lty=1, lwd=2, col=c("dodgerblue", "red"))
 
-   #p<- ggplot() +  xlab("Mean log-expression")+ ylab("Variance of log-expression") +
-   #              geom_point(data=plot, aes(x=var_fit.mean , y=var_fit.total)) +
-   #              stat_function(data=data.frame(var_fit_trend(var_fit$mean)), aes(x), fun=eq, colour="red") +
-   #              stat_function(data=data.frame(var_fit1$trend(var_fit$mean)), aes(x), fun=eq, colour="dodgerblue")
->>>>>>> 7c9e9bfd
   }
 
   return(var_fit_trend)
