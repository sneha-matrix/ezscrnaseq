--- conflicted
+++ resolved
@@ -19,8 +19,4 @@
   sce1 <- find_clusters(sce1, snn_k=5, ncores=2, plot=FALSE, verbose=FALSE, method="spinglass")
   expect_setequal(as.vector(table(sce1$Cluster)), c(28, 22))
   expect_equal(levels(sce1$Cluster), c("clus_1", "clus_2"))	
-<<<<<<< HEAD
-})
-=======
-})
->>>>>>> 3d43df67
+})