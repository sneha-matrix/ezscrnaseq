--- conflicted
+++ resolved
@@ -1,41 +1,16 @@
-
 context("ezcyclone")
 
-<<<<<<< HEAD
 test_that("ncore=1 vs ncore=2", {
   assignments <- ezcyclone(sce, organism="hsa", ncores=1, min.pairs=5, verbose=FALSE, iter=100, min.iter=10)
-=======
-test_that("ncore=1", {
-  assignments <- ezcyclone(sce, organism="hsa", min.pairs=5, verbose=FALSE, iter=100, min.iter=10)
->>>>>>> 3d43df67
   assignments2 <- ezcyclone(sce, organism="hsa", ncores=2, min.pairs=5, verbose=FALSE, iter=100, min.iter=10)
   expect_equal(assignments$phases, assignments2$phases)
 
   mypairs <- find_pairs(sce, genes=genes, G1=G1, S=S, G2M=G2M)
-<<<<<<< HEAD
   assignments <- ezcyclone(sce, organism="hsa", ncores=1, min.pairs=5, verbose=FALSE, iter=100, min.iter=10, pairs=mypairs)
-=======
-  assignments <- ezcyclone(sce, organism="hsa", min.pairs=5, verbose=FALSE, iter=100, min.iter=10, pairs=mypairs)
->>>>>>> 3d43df67
-  assignments2 <- ezcyclone(sce, organism="hsa", min.pairs=5, verbose=FALSE, iter=100, min.iter=10, pairs=mypairs)
+  assignments2 <- ezcyclone(sce, organism="hsa", ncores=2, min.pairs=5, verbose=FALSE, iter=100, min.iter=10, pairs=mypairs)
   expect_equal(assignments$phases, assignments2$phases)
 
 })
-
-<<<<<<< HEAD
-=======
-test_that("ncore=2", {
-  assignments <- ezcyclone(sce, organism="hsa", ncores=2, min.pairs=5, verbose=FALSE, iter=100, min.iter=10)
-  assignments2 <- ezcyclone(sce, organism="hsa", ncores=2, min.pairs=5, verbose=FALSE, iter=100, min.iter=10)
-  expect_equal(assignments$phases, assignments2$phases)
-
-  mypairs <- find_pairs(sce, genes=genes, G1=G1, S=S, G2M=G2M)
-  assignments <- ezcyclone(sce, organism="hsa", min.pairs=5, verbose=FALSE, iter=100, min.iter=10, pairs=mypairs)
-  assignments2 <- ezcyclone(sce, organism="hsa", min.pairs=5, verbose=FALSE, iter=100, min.iter=10, pairs=mypairs)
-  expect_equal(assignments$phases, assignments2$phases)
-
-})
->>>>>>> 3d43df67
 
 test_that("mmu test", {
   #test with human sce object for mouse pairs
@@ -45,14 +20,10 @@
   mmu.sce <- sce
   pairs <- readRDS(system.file("exdata", "mouse_cycle_markers.rds", package="scran"))
   row.names(mmu.sce) <- head(pairs$S[,1], n=2000)
-<<<<<<< HEAD
   assignments <- ezcyclone(mmu.sce, organism="mmu", ncores=1, min.pairs=5, verbose=FALSE, iter=100, min.iter=10) 
   assignments2 <- ezcyclone(mmu.sce, organism="mmu", ncores=2, min.pairs=5, verbose=FALSE, iter=100, min.iter=10) 
   expect_equal(assignments$phases, assignments2$phases)
-=======
-  assignments <- ezcyclone(mmu.sce, organism="mmu", min.pairs=5, verbose=FALSE, iter=100, min.iter=10) 
-  expect_equal(unique(assignments$phases), c("G1","G2M", "S"))
->>>>>>> 3d43df67
+
 })
 
 test_that("negative tests",{
@@ -68,8 +39,4 @@
   p2$G2M <- as.data.frame(t(genes[1:2]))
   colnames(p2$G2M)<-c("first","second")
   expect_error(ezcyclone(sce, organism="hsa", ncores=2, min.pairs=5, verbose=FALSE, iter=10, min.iter=3, pairs=p2))
-<<<<<<< HEAD
-})
-=======
-})
->>>>>>> 3d43df67
+})