#' Calculate deconvolving size factors from cell pools
#'
#' Calculate deconvolving size factors from cell pools using \pkg{ scran} \code{computeSumFactors}
#'
#' @param group.col column name of the grouping variable on the samples in colData(sce).
#' @param max.size Maximum cluster size.
#' @param seed Random seed.
#' @inheritParams qc_metrics
#' @inheritParams scran::quickCluster
#' @inheritParams scran::computeSumFactors
#' @return A SingleCellExperiment object with size factors.
#' @export

<<<<<<< HEAD
size_factors <- function(sce, min.size=10, max.size=3000, min.mean=0.1, group.col=NULL, method="igraph", seed=100, 
			  ncores=1, prefix=NULL, plot=TRUE, verbose=TRUE){
=======
size_factors <- function(sce, min.size=100, max.size=3000, min.mean=0.1, group.col=NULL, method="igraph", seed=100, ncores=1, prefix=NULL, plot=TRUE, verbose=TRUE){
>>>>>>> 3d43df67

  cl_type <- ifelse(.Platform$OS.type=="windows", "SOCK", "FORK")
  bp <- BiocParallel::SnowParam(workers=ncores, type=cl_type)
  register(bpstart(bp))

  suppressWarnings(set.seed(seed = 100, sample.kind = "Rounding"))
  suppressWarnings(clusters <- scran::quickCluster(sce, min.size=min.size, min.mean=min.mean, method=method, BPPARAM=bp))

  if (verbose){
    cat("\nNumber of cells in clusters:\n")
    print(kable(table(clusters)))
  }

  sce <- scran::computeSumFactors(sce, cluster=clusters, max.cluster.size=max.size, min.mean=min.mean, positive=TRUE, 
					BPPARAM=bp)
  bpstop(bp)

  if (verbose){
    cat("\nSummary of size factors:\n")
    print(summary(sizeFactors(sce)))
  }


  #rm zero size factors
  if (any(sizeFactors(sce)==0)){
    if (verbose) cat("\nRemoveing", sum(sizeFactors(sce)==0), "cells that have size factor of zero.\n")
    sce <- sce[, sizeFactors(sce) > 0]
  }

  # scatter
  if (plot){
    if (is.null(sce$total_counts)) stop("Total counts are not calculated yet.")

    grDevices::pdf(paste(c(prefix, "size_factor_scatter.pdf"), collapse="_"))
    on.exit(grDevices::dev.off())

    if (!is.null(group.col)){
      cols <- as.numeric(as.factor(colData(sce)[, group.col]))+1
      if(max(cols) > 8) stop("Group number can't be more than 8.")
      graphics::plot(sizeFactors(sce), sce$total_counts/1e3, log="xy", ylab="Library size (thousands)", xlab="Size factor", 
			main="Size factors from deconvolution", col=scales::alpha(grDevices::palette()[cols], 0.3), pch=16)
      legd <- sort(unique(colData(sce)[, group.col]))
      graphics::legend("topleft", col=2:(length(legd)+1), pch=16, cex=1.2, legend=legd)
    } else {
      graphics::plot(sizeFactors(sce), sce$total_counts/1e3, log="xy", ylab="Library size (thousands)", xlab="Size factor", 
			main="Size factors from deconvolution", col= scales::alpha(grDevices::palette()[1], 0.3), pch=16)
    }
  }
  return(sce)
}<|MERGE_RESOLUTION|>--- conflicted
+++ resolved
@@ -11,12 +11,9 @@
 #' @return A SingleCellExperiment object with size factors.
 #' @export
 
-<<<<<<< HEAD
 size_factors <- function(sce, min.size=10, max.size=3000, min.mean=0.1, group.col=NULL, method="igraph", seed=100, 
 			  ncores=1, prefix=NULL, plot=TRUE, verbose=TRUE){
-=======
-size_factors <- function(sce, min.size=100, max.size=3000, min.mean=0.1, group.col=NULL, method="igraph", seed=100, ncores=1, prefix=NULL, plot=TRUE, verbose=TRUE){
->>>>>>> 3d43df67
+
 
   cl_type <- ifelse(.Platform$OS.type=="windows", "SOCK", "FORK")
   bp <- BiocParallel::SnowParam(workers=ncores, type=cl_type)
